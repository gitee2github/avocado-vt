%global srcname avocado-vt

# Conditional for release vs. snapshot builds. Set to 1 for release build.
%if ! 0%{?rel_build:1}
    %global rel_build 1
%endif

# Settings used for build from snapshots.
%if 0%{?rel_build}
    %global gittar          %{srcname}-%{version}.tar.gz
%else
    %if ! 0%{?commit:1}
        %global commit      448cf3a57c33673f5d82f06a99d099919858654c
    %endif
    %if ! 0%{?commit_date:1}
        %global commit_date 20200120
    %endif
    %global shortcommit     %(c=%{commit};echo ${c:0:8})
    %global gitrel          .%{commit_date}git%{shortcommit}
    %global gittar          %{srcname}-%{shortcommit}.tar.gz
%endif

%if 0%{?rhel}
    %global with_python3 0
%else
    %global with_python3 1
%endif

# The Python dependencies are already tracked by the python2
# or python3 "Requires".  This filters out the python binaries
# from the RPM automatic requires/provides scanner.
%global __requires_exclude ^/usr/bin/python[23]$

# Disable the shebangs checks on scripts that currently dont'
# define a Python version
%global __brp_mangle_shebangs_exclude_from multicast_guest.py|netperf_agent.py|ksm_overcommit_guest.py|check_cpu_flag.py|virtio_console_guest.py|boottool.py|VirtIoChannel_guest_send_receive.py|serial_host_send_receive.py

Summary: Avocado Virt Test Plugin
Name: avocado-plugins-vt
<<<<<<< HEAD
Version: 75.0
Release: 0%{?gitrel}%{?dist}
=======
Version: 72.0
Release: 1%{?gitrel}%{?dist}
>>>>>>> 2bccf7de
License: GPLv2
Group: Development/Tools
URL: http://avocado-framework.readthedocs.org/
%if 0%{?rel_build}
Source0: https://github.com/avocado-framework/%{srcname}/archive/%{version}.tar.gz#/%{gittar}
%else
Source0: https://github.com/avocado-framework/%{srcname}/archive/%{commit}.tar.gz#/%{gittar}
# old way of retrieving snapshot sources
#Source0: https://github.com/avocado-framework/%{srcname}/archive/%{commit}/%{srcname}-%{version}-%{shortcommit}.tar.gz
%endif
BuildRequires: python2-devel, python2-setuptools, python-six
Requires: python-six
%if %{with_python3}
BuildRequires: python3-devel, python3-setuptools, python3-six
Requires: python3-six
%endif
BuildArch: noarch
Requires: autotest-framework, xz, tcpdump, iproute, iputils, gcc, glibc-headers, nc, git
Requires: attr
%if 0%{?rhel}
Requires: policycoreutils-python
%else
Requires: policycoreutils-python-utils
%endif

Requires: python2-imaging
%if %{with_python3}
Requires: python3-imaging
%endif
%if 0%{?el6}
Requires: gstreamer-python, gstreamer-plugins-good
%else
Requires: pygobject2, gstreamer1-plugins-good
%endif

%description
Avocado Virt Test is a plugin that lets you execute virt-tests
with all the avocado convenience features, such as HTML report,
Xunit output, among others.

%package -n python2-%{name}
Summary: %{summary}
Requires: python2, python2-devel, python2-avocado >= 51.0, python2-aexpect
Requires: python2-simplejson
%if 0%{?rhel} == 7
Requires: python-netaddr, python-netifaces
%else
Requires: python2-netaddr, python2-netifaces
%endif

# For compatibility reasons, let's mark this package as one that
# provides the same functionality as the old package name and also
# one that obsoletes the old package name, so that the new name is
# favored.  These could (and should) be removed in the future.
# These changes are backed by the following guidelines:
# https://fedoraproject.org/wiki/Upgrade_paths_%E2%80%94_renaming_or_splitting_packages
Obsoletes: %{name} <= 67.0-1
Provides: %{name} = %{version}-%{release}
%{?python_provide:%python_provide python2-%{srcname}}
%description -n python2-%{name}
Avocado Virt Test is a plugin that lets you execute virt-tests
with all the avocado convenience features, such as HTML report,
Xunit output, among others.

%if %{with_python3}
%package -n python3-%{name}
Summary: %{summary}
Requires: python3, python3-devel, python3-avocado >= 51.0, python3-aexpect
Requires: python3-netaddr, python3-netifaces, python3-simplejson
%{?python_provide:%python_provide python3-%{srcname}}
%description -n python3-%{name}
Avocado Virt Test is a plugin that lets you execute virt-tests
with all the avocado convenience features, such as HTML report,
Xunit output, among others.
%endif

%prep
%if 0%{?rel_build}
%setup -q -n %{srcname}-%{version}
%else
%setup -q -n %{srcname}-%{commit}
%endif

%build
%{__python2} setup.py build
%if %{with_python3}
%{__python3} setup.py build
%endif

%install
%{__mkdir} -p %{buildroot}%{_sysconfdir}/avocado/conf.d
%{__python2} setup.py install --root %{buildroot} --skip-build
%{__mv} %{buildroot}%{python2_sitelib}/avocado_vt/conf.d/* %{buildroot}%{_sysconfdir}/avocado/conf.d
%if %{with_python3}
%{__python3} setup.py install --root %{buildroot} --skip-build
%{__mv} %{buildroot}%{python3_sitelib}/avocado_vt/conf.d/* %{buildroot}%{_sysconfdir}/avocado/conf.d
%endif

%files -n python2-%{name}
%defattr(-,root,root,-)
%dir %{_sysconfdir}/avocado
%dir %{_sysconfdir}/avocado/conf.d
%config(noreplace)%{_sysconfdir}/avocado/conf.d/*.conf
%doc README.rst LICENSE
%{python2_sitelib}/avocado_vt*
%{python2_sitelib}/avocado_framework_plugin_vt*
%{python2_sitelib}/virttest*
%{_datadir}/avocado-plugins-vt/backends/*
%{_datadir}/avocado-plugins-vt/shared/*
%{_datadir}/avocado-plugins-vt/test-providers.d/*

%if %{with_python3}
%files -n python3-%{name}
%defattr(-,root,root,-)
%dir %{_sysconfdir}/avocado
%dir %{_sysconfdir}/avocado/conf.d
%config(noreplace)%{_sysconfdir}/avocado/conf.d/*.conf
%doc README.rst LICENSE
%{python3_sitelib}/avocado_vt*
%{python3_sitelib}/avocado_framework_plugin_vt*
%{python3_sitelib}/virttest*
%{_datadir}/avocado-plugins-vt/backends/*
%{_datadir}/avocado-plugins-vt/shared/*
%{_datadir}/avocado-plugins-vt/test-providers.d/*
%endif


%changelog
<<<<<<< HEAD
* Tue Jan 21 2020 Cleber Rosa <cleber@redhat.com> - 75.0-0
- New release

* Mon Dec 23 2019 Cleber Rosa <cleber@redhat.com> - 74.0-0
- New release

* Sat Nov 23 2019 Cleber Rosa <cleber@redhat.com> - 73.0-0
- New release
=======
* Mon Sep 30 2019 Plamen Dimitrov <pdimitrov@pevogam.com> - 72.0-1
- Rename package to "avocado_framework_plugin_vt"
- Complete the use of the sysconfdir variable
>>>>>>> 2bccf7de

* Wed Sep 18 2019 Cleber Rosa <cleber@redhat.com> - 72.0-0
- New release

* Thu Aug 15 2019 Cleber Rosa <cleber@redhat.com> - 71.0-0
- New release

* Thu Aug 15 2019 Cleber Rosa <cleber@redhat.com> - 70.0-4
- Fixed configuration location on Python 2 (only) builds

* Wed Aug 14 2019 Cleber Rosa <cleber@redhat.com> - 70.0-3
- Added six requirement

* Wed Aug 14 2019 Lukas Doktor <ldoktor@redhat.com> - 70.0-2
- Change the way config files are packaged

* Wed Aug 14 2019 Lukas Doktor <ldoktor@redhat.com> - 70.0-1
- Rename package to "avocado_framework_plugins_vt"

* Wed Jun 26 2019 Cleber Rosa <cleber@redhat.com> - 70.0-0
- New release

* Tue Jun 25 2019 Cleber Rosa <cleber@redhat.com> - 69.0-1
- Exclude scripts from shebangs checks

* Tue Feb 26 2019 Cleber Rosa <cleber@redhat.com> - 69.0-0
- New release

* Sat Feb 16 2019 Cleber Rosa <cleber@redhat.com> - 68.0-1
- Use python2 requires on EL7

* Wed Feb 13 2019 Cleber Rosa <cleber@redhat.com> - 68.0-0
- New release

* Sat Jan 5 2019 Plamen Dimitrov <pdimitrov@pevogam.com> - 67.0-1
- Add support for release builds in addition to snapshot builds
- Add python 3 package and thus support for python 3 RPMs

* Mon Dec 17 2018 Cleber Rosa <cleber@redhat.com> - 67.0-0
- New release

* Tue Nov 20 2018 Cleber Rosa <cleber@redhat.com> - 66.0-0
- New release

* Mon Nov 19 2018 Cleber Rosa <cleber@redhat.com> - 65.0-1
- Updated macros to Python 2

* Tue Oct  2 2018 Cleber Rosa <cleber@redhat.com> - 65.0-0
- New release

* Mon Aug 27 2018 Cleber Rosa <cleber@redhat.com> - 64.0-0
- New release

* Tue Jul 17 2018 Cleber Rosa <cleber@redhat.com> - 63.0-0
- New release

* Tue Jun 12 2018 Cleber Rosa <cleber@redhat.com> - 62.0-0
- New release

* Thu Apr 26 2018 Cleber Rosa <cleber@redhat.com> - 61.0-0
- New release

* Wed Mar 28 2018 Cleber Rosa <cleber@redhat.com> - 60.0-0
- New release

* Wed Feb 28 2018 Cleber Rosa <cleber@redhat.com> - 59.0-0
- New upstream release

* Tue Jan 23 2018 Cleber Rosa <cleber@redhat.com> - 58.0-0
- New upstream release

* Tue Dec 19 2017 Cleber Rosa <cleber@redhat.com> - 57.0-0
- New upstream release

* Tue Nov 21 2017 Cleber Rosa <cleber@redhat.com> - 56.0-0
- New upstream release

* Tue Oct 17 2017 Cleber Rosa <cleber@redhat.com> - 55.0-0
- New upstream release

* Wed Sep 20 2017 Cleber Rosa <cleber@redhat.com> - 54.0-0
- New upstream release

* Tue Aug 15 2017 Cleber Rosa <cleber@redhat.com> - 53.0-0
- New upstream release

* Mon Jul 10 2017 Cleber Rosa <cleber@redhat.com> - 51.0-2
- Satisfy avocado requirement with EPEL package

* Wed Jun 14 2017 Cleber Rosa <cleber@redhat.com> - 51.0-1
- Replace aexpect dependency with python-aexpect

* Mon Jun 12 2017 Cleber Rosa <cleber@redhat.com> - 51.0-0
- New upstream release

* Wed May 17 2017 Cleber Rosa <cleber@redhat.com> - 50.1-0
- New minor upstream release with VT JobLock fix

* Tue May 16 2017 Cleber Rosa <cleber@redhat.com> - 50.0-0
- New upstream release

* Tue Apr 25 2017 Cleber Rosa <cleber@redhat.com> - 49.0-0
- New upstream release
- Used latest avocado LTS as mininum required version

* Mon Apr  3 2017 Cleber Rosa <cleber@redhat.com> - 48.0-0
- New upstream release

* Sat Mar 18 2017 Cleber Rosa <cleber@redhat.com> - 47.0-1
- Replaced 7z dependency for xz

* Tue Mar  7 2017 Cleber Rosa <cleber@redhat.com> - 47.0-0
- New upstream release

* Thu Mar  2 2017 Cleber Rosa <cleber@redhat.com> - 46.0-2
- Allow Avocado LTS version (or later) with avocado-plugins-vt
- Fixed URL of Source0 (and modulename variable)
- Fixed date of previous release

* Wed Feb 15 2017 Radek Duda <rduda@redhat.com> - 46.0-1
- Added python-netifaces to requires

* Tue Feb 14 2017 Cleber Rosa <cleber@redhat.com> - 46.0-0
- New upstream release

* Thu Feb  9 2017 Lukas Doktor <ldoktor@redhat.com> - 45.0-1
- Added python-netaddr to requires

* Tue Jan 17 2017 Cleber Rosa <cleber@redhat.com> - 45.0-0
- New upstream release

* Wed Dec  7 2016 Cleber Rosa <cleber@redhat.com> - 44.0-0
- New upstream version

* Tue Nov  8 2016 Cleber Rosa <cleber@redhat.com> - 43.0-0
- Update to upstream version 43.0

* Mon Oct 10 2016 Cleber Rosa <cleber@redhat.com> - 42.0-0
- Update to upstream version 42.0

* Mon Sep 12 2016 Cleber Rosa <cleber@redhat.com> - 41.0-0
- Update do upstream version 41.0

* Tue Aug 16 2016 Cleber Rosa <cleber@redhat.com> - 40.0-0
- Update to upstream version 40.0

* Tue Jul 26 2016 Cleber Rosa <cleber@redhat.com> - 39.0-0
- Update to upstream version 39.0

* Mon Jul  4 2016 Cleber Rosa <cleber@redhat.com> - 38.0-0
- Update to upstream version 38.0

* Tue Jun 14 2016 Cleber Rosa <cleber@redhat.com> - 37.0-0
- Update to upstream release 37.0

* Mon May  2 2016 Cleber Rosa <cleber@redhat.com> - 35.0-1
- Added git to requires

* Wed Apr 27 2016 Cleber Rosa <cleber@redhat.com> - 35.0-0
- Update to upstream release 35.0

* Mon Mar 21 2016 Cleber Rosa <cleber@redhat.com> - 0.34.0-0
- Update to upstream version 0.34.0

* Tue Feb 23 2016 Cleber Rosa <cleber@redhat.com> - 0.33.0-1
- Require the avocado package of the exact same version

* Wed Feb 17 2016 Cleber Rosa <cleber@redhat.com> - 0.33.0-0
- Update to upstream version 0.33.0

* Wed Jan 20 2016 Cleber Rosa <cleber@redhat.com> - 0.32.0-0
- Update to upstream version 0.32.0

* Wed Dec 23 2015 Cleber Rosa <cleber@redhat.com> - 0.31.0-0
- Update to upstream version 0.31.0

* Thu Nov  5 2015 Cleber Rosa <cleber@redhat.com> - 0.30.0-0
- Update to upstream version 0.30.0

* Wed Oct 7 2015 Lucas Meneghel Rodrigues <lmr@redhat.com> - 0.29.0-1
- Update to upstream version 0.29.0

* Mon Sep 21 2015 Lucas Meneghel Rodrigues <lmr@redhat.com> - 0.28.1-1
- Update to upstream version 0.28.1

* Wed Sep 16 2015 Lucas Meneghel Rodrigues <lmr@redhat.com> - 0.28.0-1
- Update to upstream version 0.28.0

* Wed Sep 2 2015 Lucas Meneghel Rodrigues <lmr@redhat.com> - 0.27.0-4
- Add aexpect dependency

* Tue Aug 4 2015 Lucas Meneghel Rodrigues <lmr@redhat.com> - 0.27.0-3
- Add video dependencies

* Tue Aug 4 2015 Lucas Meneghel Rodrigues <lmr@redhat.com> - 0.27.0-2
- Updated the spec file to require 'nc' instead of 'nmap-ncat'

* Mon Aug 3 2015 Lucas Meneghel Rodrigues <lmr@redhat.com> - 0.27.0-1
- Update to upstream version 0.27.0

* Thu Jul 30 2015 Lucas Meneghel Rodrigues <lmr@redhat.com> - 0.26.0-2
- Merge with virt-test/updated package dependencies

* Mon Jul 6 2015 Lucas Meneghel Rodrigues <lmr@redhat.com> - 0.26.0-1
- Update to upstream version 0.26.0

* Tue Jun 16 2015 Lucas Meneghel Rodrigues <lmr@redhat.com> - 0.25.0-1
- Update to upstream version 0.25.0

* Wed Jun 3 2015 Lucas Meneghel Rodrigues <lmr@redhat.com> - 0.24.0-2
- First version of the compatibility layer plugin<|MERGE_RESOLUTION|>--- conflicted
+++ resolved
@@ -37,13 +37,8 @@
 
 Summary: Avocado Virt Test Plugin
 Name: avocado-plugins-vt
-<<<<<<< HEAD
 Version: 75.0
-Release: 0%{?gitrel}%{?dist}
-=======
-Version: 72.0
 Release: 1%{?gitrel}%{?dist}
->>>>>>> 2bccf7de
 License: GPLv2
 Group: Development/Tools
 URL: http://avocado-framework.readthedocs.org/
@@ -172,20 +167,18 @@
 
 
 %changelog
-<<<<<<< HEAD
-* Tue Jan 21 2020 Cleber Rosa <cleber@redhat.com> - 75.0-0
-- New release
-
-* Mon Dec 23 2019 Cleber Rosa <cleber@redhat.com> - 74.0-0
-- New release
-
-* Sat Nov 23 2019 Cleber Rosa <cleber@redhat.com> - 73.0-0
-- New release
-=======
-* Mon Sep 30 2019 Plamen Dimitrov <pdimitrov@pevogam.com> - 72.0-1
+* Mon Sep 30 2019 Plamen Dimitrov <pdimitrov@pevogam.com> - 75.0-1
 - Rename package to "avocado_framework_plugin_vt"
 - Complete the use of the sysconfdir variable
->>>>>>> 2bccf7de
+
+* Tue Jan 21 2020 Cleber Rosa <cleber@redhat.com> - 75.0-0
+- New release
+
+* Mon Dec 23 2019 Cleber Rosa <cleber@redhat.com> - 74.0-0
+- New release
+
+* Sat Nov 23 2019 Cleber Rosa <cleber@redhat.com> - 73.0-0
+- New release
 
 * Wed Sep 18 2019 Cleber Rosa <cleber@redhat.com> - 72.0-0
 - New release
